--- conflicted
+++ resolved
@@ -60,15 +60,10 @@
 We have every reason to believe this X-Road Metrics tool will not corrupt your data or harm your computer. 
 But if we were you, we would suggest to test thoroughly before use it in a production environment.
 
-<<<<<<< HEAD
-=======
-Developed by: [STACC (Software Technology and Applications Competence Center)](https://www.stacc.ee/en/) according to procurement [RHR 183990](https://riigihanked.riik.ee/register/hange/183990)
-Maintained and released by [Nordic Institute for Interoperability Solutions (NIIS)](https://niis.org), under the [MIT License](LICENSE.MD).
->>>>>>> 148d8a2b
 
 ## Contact
 X-Road Metrics was initially developed by: [STACC (Software Technology and Applications Competence Center)](https://www.stacc.ee/en/) according to procurement [RHR 183990](https://riigihanked.riik.ee/register/hange/183990)
 
-Currently X-Road Metrics is released and maintained by [Nordic Institute for Interoperability Solutions (NIIS)](https://niis.org), under the [MIT License](http://www.opensource.org/licenses/MIT).
+Currently X-Road Metrics is released and maintained by [Nordic Institute for Interoperability Solutions (NIIS)](https://niis.org), under the [MIT License](LICENSE.MD).
 
 We appreciate your feedback: [info@niis.org](mailto:info@niis.org?subject=Feedback on X-Road Metrics)