#  The MIT License
#  Copyright (c) 2021- Nordic Institute for Interoperability Solutions (NIIS)
#  Copyright (c) 2017-2020 Estonian Information System Authority (RIA)
#
#  Permission is hereby granted, free of charge, to any person obtaining a copy
#  of this software and associated documentation files (the "Software"), to deal
#  in the Software without restriction, including without limitation the rights
#  to use, copy, modify, merge, publish, distribute, sublicense, and/or sell
#  copies of the Software, and to permit persons to whom the Software is
#  furnished to do so, subject to the following conditions:
#
#  The above copyright notice and this permission notice shall be included in
#  all copies or substantial portions of the Software.
#
#  THE SOFTWARE IS PROVIDED "AS IS", WITHOUT WARRANTY OF ANY KIND, EXPRESS OR
#  IMPLIED, INCLUDING BUT NOT LIMITED TO THE WARRANTIES OF MERCHANTABILITY,
#  FITNESS FOR A PARTICULAR PURPOSE AND NONINFRINGEMENT. IN NO EVENT SHALL THE
#  AUTHORS OR COPYRIGHT HOLDERS BE LIABLE FOR ANY CLAIM, DAMAGES OR OTHER
#  LIABILITY, WHETHER IN AN ACTION OF CONTRACT, TORT OR OTHERWISE, ARISING FROM,
#  OUT OF OR IN CONNECTION WITH THE SOFTWARE OR THE USE OR OTHER DEALINGS IN
#  THE SOFTWARE.

from unittest.mock import call

from psycopg2.extensions import QuotedString
import yaml
import opmon_postgresql_maintenance.create_users as create_users
from argparse import Namespace


def test_connect_postgres_defaults(mocker):
    mocker.patch('opmon_postgresql_maintenance.create_users.psycopg2.connect', return_value=mocker.Mock())
    args = Namespace(
        user='postgres',
        host=None,
        password=None,
        prompt_password=False
    )
    create_users._connect_postgres(args)

    create_users.psycopg2.connect.assert_called_once_with(database='', user='postgres')


def test_connect_postgres_with_host(mocker):
    mocker.patch('opmon_postgresql_maintenance.create_users.psycopg2.connect', return_value=mocker.Mock())
    args = Namespace(
        user='postgres',
        host='myhost:1234',
        password=None,
        prompt_password=False
    )
    create_users._connect_postgres(args)
    create_users.psycopg2.connect.assert_called_once_with(database='', host='myhost', port=1234, user='postgres')


def test_connect_postgres_with_user_and_password(mocker):
    mocker.patch('opmon_postgresql_maintenance.create_users.psycopg2.connect', return_value=mocker.Mock())
    mocker.patch('opmon_postgresql_maintenance.create_users.getpass.getpass', return_value='testpass')
    args = Namespace(
        host='myhost:1234',
        user='me',
        password='mypass',
        prompt_password=True
    )
    create_users._connect_postgres(args)
    create_users.psycopg2.connect.assert_called_once_with(
        database='',
        host='myhost',
        port=1234,
        user='me',
        password='mypass',
    )


def test_connect_postgres_with_password_prompt(mocker):
    mocker.patch('opmon_postgresql_maintenance.create_users.psycopg2.connect', return_value=mocker.Mock())
    mocker.patch('opmon_postgresql_maintenance.create_users.getpass.getpass', return_value='testpass')
    args = Namespace(
        host='myhost:1234',
        user='me',
        password=None,
        prompt_password=True
    )
    create_users._connect_postgres(args)
    create_users.psycopg2.connect.assert_called_once_with(
        database='',
        user='me',
        host='myhost',
        port=1234,
        password='testpass'
    )


def test_create_users(mocker):
    cursor = mocker.Mock()
    cursor.execute = mocker.Mock()
    postgres = mocker.Mock()
    postgres.cursor.return_value = cursor
    mocker.patch('opmon_postgresql_maintenance.create_users._generate_password', return_value='passwords')

    args = Namespace(xroad="foo", dummy_passwords=False)
    passwords = create_users._create_users(args, postgres)

    assert cursor.execute.call_count == len(create_users.full_users) + len(create_users.read_only_users)

    for user, pwd in passwords.items():
        assert user.endswith('_foo')
        assert len(pwd) == 9
        quoted_password = QuotedString(pwd).getquoted().decode('utf-8')
        expected_call = call(f"CREATE USER {user} WITH PASSWORD {quoted_password};")
        assert expected_call in cursor.execute.call_args_list


def test_create_users_with_dummy_passwords(mocker):
    cursor = mocker.Mock()
    cursor.execute = mocker.Mock()
    postgres = mocker.Mock()
    postgres.cursor.return_value = cursor

    args = Namespace(xroad="foo", dummy_passwords=True)
    passwords = create_users._create_users(args, postgres)

    assert cursor.execute.call_count == len(create_users.full_users) + len(create_users.read_only_users)

    for user, pwd in passwords.items():
        assert user.endswith('_foo')
        assert pwd == user
        quoted_password = QuotedString(pwd).getquoted().decode('utf-8')
        expected_call = call(f"CREATE USER {user} WITH PASSWORD {quoted_password};")
        assert expected_call in cursor.execute.call_args_list


def test_create_database(mocker):
    cursor = mocker.Mock()
    cursor.execute = mocker.Mock()
    postgres = mocker.Mock()
    postgres.cursor.return_value = cursor

    args = Namespace(xroad="foo")
    create_users._create_database(args, postgres)

    cursor.execute.assert_called_once()
    pretty_args = ' '.join(cursor.execute.call_args[0][0].replace('\n', ' ').split())
    assert pretty_args == "CREATE DATABASE opendata_foo WITH TEMPLATE template0 ENCODING 'utf8' " \
           + "LC_COLLATE 'en_US.utf8' LC_CTYPE 'en_US.utf8';"


def test_grant_priviledges(mocker):
    cursor = mocker.Mock()
    cursor.execute = mocker.Mock()
    postgres = mocker.Mock()
    postgres.cursor.return_value = cursor

    args = Namespace(xroad="foo", dummy_passwords=True)
    create_users._grant_privileges(args, postgres)

<<<<<<< HEAD
    assert postgres.execute.call_count == len(create_users.full_users) + len(create_users.read_only_users)
    for call_args_list in postgres.execute.call_args_list:
        assert call_args_list.args[0].startswith('GRANT')
=======
    assert cursor.execute.call_count == len(create_users.full_users) + len(create_users.read_only_users)
    for call in cursor.execute.call_args_list:
        assert call.args[0].startswith('GRANT')
>>>>>>> 24adeeb1


def test_password_escaping():
    password = """:/foo'"\\_*{}[]''"""
    escaped_password = create_users._escape_password(password)
    assert escaped_password == '":/foo\'\\"\\\\_*{}[]\'\'"'
    assert yaml.safe_load(escaped_password) == password


def test_print_users():
    create_users._print_users({
        'foo': '123456789012',
        'bar': """:/o'"\\_*{}''"""
    })<|MERGE_RESOLUTION|>--- conflicted
+++ resolved
@@ -154,15 +154,9 @@
     args = Namespace(xroad="foo", dummy_passwords=True)
     create_users._grant_privileges(args, postgres)
 
-<<<<<<< HEAD
-    assert postgres.execute.call_count == len(create_users.full_users) + len(create_users.read_only_users)
-    for call_args_list in postgres.execute.call_args_list:
+    assert cursor.execute.call_count == len(create_users.full_users) + len(create_users.read_only_users)
+    for call_args_list in cursor.execute.call_args_list:
         assert call_args_list.args[0].startswith('GRANT')
-=======
-    assert cursor.execute.call_count == len(create_users.full_users) + len(create_users.read_only_users)
-    for call in cursor.execute.call_args_list:
-        assert call.args[0].startswith('GRANT')
->>>>>>> 24adeeb1
 
 
 def test_password_escaping():
